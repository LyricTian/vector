use crate::{
    config::SinkContext,
    event::Event,
    sinks::util::{encoding::Encoder, Compression, RequestBuilder, SinkBuilderExt},
};
use async_trait::async_trait;
use futures::stream::BoxStream;
use futures_util::StreamExt;
use std::{fmt, num::NonZeroUsize, time::Duration};
use tower::Service;
use vector_core::{buffers::Ackable, event::Finalizable, sink::StreamSink};
use vector_core::{buffers::Acker, event::EventStatus};

use crate::sinks::s3_common::partitioner::KeyPartitioner;

<<<<<<< HEAD
pub struct S3Sink<Svc, RB, E> {
    acker: Option<Acker>,
    service: Option<Svc>,
    request_builder: Option<RB>,
    partitioner: Option<KeyPartitioner>,
    encoding: Option<E>,
    compression: Compression,
=======
pub struct S3Sink<S, R>
where
    R: S3RequestBuilder,
{
    acker: Acker,
    service: S,
    request_builder: R,
    partitioner: KeyPartitioner,
>>>>>>> d8454e57
    batch_size_bytes: Option<NonZeroUsize>,
    batch_size_events: NonZeroUsize,
    batch_timeout: Duration,
}

impl<Svc, RB, E> S3Sink<Svc, RB, E> {
    pub fn new(
        cx: SinkContext,
        service: Svc,
        request_builder: RB,
        partitioner: KeyPartitioner,
        encoding: E,
        compression: Compression,
        batch_size_bytes: Option<NonZeroUsize>,
        batch_size_events: NonZeroUsize,
        batch_timeout: Duration,
    ) -> Self {
        Self {
<<<<<<< HEAD
            acker: Some(cx.acker()),
            service: Some(service),
            request_builder: Some(request_builder),
            partitioner: Some(partitioner),
            encoding: Some(encoding),
            compression,
=======
            acker: cx.acker(),
            service,
            request_builder,
            partitioner,
>>>>>>> d8454e57
            batch_size_bytes,
            batch_size_events,
            batch_timeout,
        }
    }
}

impl<Svc, RB, E> S3Sink<Svc, RB, E>
where
    Svc: Service<RB::Request> + Send + 'static,
    Svc::Future: Send + 'static,
    Svc::Response: AsRef<EventStatus> + Send + 'static,
    Svc::Error: fmt::Debug + Into<crate::Error> + Send,
    RB: RequestBuilder<(String, Vec<Event>)> + Send + Sync + 'static,
    RB::Events: IntoIterator<Item = Event>,
    RB::Payload: From<Vec<u8>>,
    RB::Request: Ackable + Finalizable + Send,
    E: Encoder + Send + Sync + 'static,
{
<<<<<<< HEAD
    async fn run_inner(&mut self, input: BoxStream<'_, Event>) -> Result<(), ()> {
=======
    async fn run(mut self: Box<Self>, input: BoxStream<'_, Event>) -> Result<(), ()> {
>>>>>>> d8454e57
        // All sinks do the same fundamental job: take in events, and ship them
        // out. Empirical testing shows that our number one priority for high
        // throughput needs to be servicing I/O as soon as we possibly can.  In
        // order to do that, we'll spin up a separate task that deals
        // exclusively with I/O, while we deal with everything else here:
        // batching, ordering, and so on.
<<<<<<< HEAD
        let service = self
            .service
            .take()
            .expect("same sink should not be run twice");
        let acker = self
            .acker
            .take()
            .expect("same sink should not be run twice");
        let partitioner = self
            .partitioner
            .take()
            .expect("same sink should not be run twice");
        let request_builder = self
            .request_builder
            .take()
            .expect("same sink should not be run twice");
        let encoding = self
            .encoding
            .take()
            .expect("same sink should not be run twice");

        let request_builder_rate_limit = NonZeroUsize::new(50);

        let sink = input
            .batched(
                partitioner,
                self.batch_timeout,
                self.batch_size_events,
                self.batch_size_bytes,
            )
            .filter_map(|(key, batch)| async move { key.map(move |k| (k, batch)) })
            .request_builder(
                request_builder_rate_limit,
                request_builder,
                encoding,
                self.compression,
            )
            .filter_map(|request| async move {
                match request {
                    Err(e) => {
                        error!("failed to build S3 request: {:?}", e);
                        None
=======
        let (io_tx, io_rx) = channel(64);
        let io_barrier = Arc::new(Barrier::new(2));

        let io = run_io(io_rx, Arc::clone(&io_barrier), self.service, self.acker).in_current_span();
        let _ = tokio::spawn(io);

        let batcher = Batcher::new(
            input,
            self.partitioner,
            self.batch_timeout,
            self.batch_size_events,
            self.batch_size_bytes,
        );
        pin!(batcher);

        while let Some((key, batch)) = batcher.next().await {
            match key {
                Some(key) => {
                    // We could push this down to the I/O task if we wanted to.
                    let request = self.request_builder.build_request(key, batch);
                    if io_tx.send(request).await.is_err() {
                        error!(
                            "Sink I/O channel should not be closed before sink itself is closed."
                        );
                        return Err(());
>>>>>>> d8454e57
                    }
                    Ok(req) => Some(req),
                }
            })
            .into_driver(service, acker);

        sink.run().await
    }
}

#[async_trait]
impl<Svc, RB, E> StreamSink for S3Sink<Svc, RB, E>
where
    Svc: Service<RB::Request> + Send + 'static,
    Svc::Future: Send + 'static,
    Svc::Response: AsRef<EventStatus> + Send + 'static,
    Svc::Error: fmt::Debug + Into<crate::Error> + Send,
    RB: RequestBuilder<(String, Vec<Event>)> + Send + Sync + 'static,
    RB::Events: IntoIterator<Item = Event>,
    RB::Payload: From<Vec<u8>>,
    RB::Request: Ackable + Finalizable + Send,
    E: Encoder + Send + Sync + 'static,
{
    async fn run(&mut self, input: BoxStream<'_, Event>) -> Result<(), ()> {
        self.run_inner(input).await
    }
}<|MERGE_RESOLUTION|>--- conflicted
+++ resolved
@@ -13,24 +13,13 @@
 
 use crate::sinks::s3_common::partitioner::KeyPartitioner;
 
-<<<<<<< HEAD
 pub struct S3Sink<Svc, RB, E> {
-    acker: Option<Acker>,
-    service: Option<Svc>,
-    request_builder: Option<RB>,
-    partitioner: Option<KeyPartitioner>,
-    encoding: Option<E>,
+    acker: Acker,
+    service: Svc,
+    request_builder: RB,
+    partitioner: KeyPartitioner,
+    encoding: E,
     compression: Compression,
-=======
-pub struct S3Sink<S, R>
-where
-    R: S3RequestBuilder,
-{
-    acker: Acker,
-    service: S,
-    request_builder: R,
-    partitioner: KeyPartitioner,
->>>>>>> d8454e57
     batch_size_bytes: Option<NonZeroUsize>,
     batch_size_events: NonZeroUsize,
     batch_timeout: Duration,
@@ -49,19 +38,12 @@
         batch_timeout: Duration,
     ) -> Self {
         Self {
-<<<<<<< HEAD
-            acker: Some(cx.acker()),
-            service: Some(service),
-            request_builder: Some(request_builder),
-            partitioner: Some(partitioner),
-            encoding: Some(encoding),
+            partitioner,
+            encoding,
             compression,
-=======
             acker: cx.acker(),
             service,
             request_builder,
-            partitioner,
->>>>>>> d8454e57
             batch_size_bytes,
             batch_size_events,
             batch_timeout,
@@ -81,44 +63,19 @@
     RB::Request: Ackable + Finalizable + Send,
     E: Encoder + Send + Sync + 'static,
 {
-<<<<<<< HEAD
-    async fn run_inner(&mut self, input: BoxStream<'_, Event>) -> Result<(), ()> {
-=======
-    async fn run(mut self: Box<Self>, input: BoxStream<'_, Event>) -> Result<(), ()> {
->>>>>>> d8454e57
+    async fn run_inner(self: Box<Self>, input: BoxStream<'_, Event>) -> Result<(), ()> {
         // All sinks do the same fundamental job: take in events, and ship them
         // out. Empirical testing shows that our number one priority for high
         // throughput needs to be servicing I/O as soon as we possibly can.  In
         // order to do that, we'll spin up a separate task that deals
         // exclusively with I/O, while we deal with everything else here:
         // batching, ordering, and so on.
-<<<<<<< HEAD
-        let service = self
-            .service
-            .take()
-            .expect("same sink should not be run twice");
-        let acker = self
-            .acker
-            .take()
-            .expect("same sink should not be run twice");
-        let partitioner = self
-            .partitioner
-            .take()
-            .expect("same sink should not be run twice");
-        let request_builder = self
-            .request_builder
-            .take()
-            .expect("same sink should not be run twice");
-        let encoding = self
-            .encoding
-            .take()
-            .expect("same sink should not be run twice");
 
         let request_builder_rate_limit = NonZeroUsize::new(50);
 
         let sink = input
             .batched(
-                partitioner,
+                self.partitioner,
                 self.batch_timeout,
                 self.batch_size_events,
                 self.batch_size_bytes,
@@ -126,8 +83,8 @@
             .filter_map(|(key, batch)| async move { key.map(move |k| (k, batch)) })
             .request_builder(
                 request_builder_rate_limit,
-                request_builder,
-                encoding,
+                self.request_builder,
+                self.encoding,
                 self.compression,
             )
             .filter_map(|request| async move {
@@ -135,38 +92,11 @@
                     Err(e) => {
                         error!("failed to build S3 request: {:?}", e);
                         None
-=======
-        let (io_tx, io_rx) = channel(64);
-        let io_barrier = Arc::new(Barrier::new(2));
-
-        let io = run_io(io_rx, Arc::clone(&io_barrier), self.service, self.acker).in_current_span();
-        let _ = tokio::spawn(io);
-
-        let batcher = Batcher::new(
-            input,
-            self.partitioner,
-            self.batch_timeout,
-            self.batch_size_events,
-            self.batch_size_bytes,
-        );
-        pin!(batcher);
-
-        while let Some((key, batch)) = batcher.next().await {
-            match key {
-                Some(key) => {
-                    // We could push this down to the I/O task if we wanted to.
-                    let request = self.request_builder.build_request(key, batch);
-                    if io_tx.send(request).await.is_err() {
-                        error!(
-                            "Sink I/O channel should not be closed before sink itself is closed."
-                        );
-                        return Err(());
->>>>>>> d8454e57
                     }
                     Ok(req) => Some(req),
                 }
             })
-            .into_driver(service, acker);
+            .into_driver(self.service, self.acker);
 
         sink.run().await
     }
@@ -185,7 +115,7 @@
     RB::Request: Ackable + Finalizable + Send,
     E: Encoder + Send + Sync + 'static,
 {
-    async fn run(&mut self, input: BoxStream<'_, Event>) -> Result<(), ()> {
+    async fn run(self: Box<Self>, input: BoxStream<'_, Event>) -> Result<(), ()> {
         self.run_inner(input).await
     }
 }