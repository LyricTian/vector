--- conflicted
+++ resolved
@@ -1,13 +1,8 @@
 use crate::{
     config::{DataType, SinkConfig, SinkContext, SinkDescription},
     emit,
-<<<<<<< HEAD
     event::{Event, LookupBuf},
-    http::{Auth, HttpClient},
-=======
-    event::Event,
     http::{Auth, HttpClient, MaybeAuth},
->>>>>>> 334c3a5b
     internal_events::{ElasticSearchEventEncoded, ElasticSearchMissingKeys},
     rusoto::{self, region_from_endpoint, RegionOrEndpoint},
     sinks::util::{
@@ -559,15 +554,10 @@
         let config = ElasticSearchConfig {
             index: Some(String::from("{{ idx }}")),
             encoding: EncodingConfigWithDefault {
-<<<<<<< HEAD
-                codec: Encoding::Default,
                 except_fields: Some(vec![
                     LookupBuf::from_str("idx").unwrap(),
                     LookupBuf::from_str("timestamp").unwrap(),
                 ]),
-=======
-                except_fields: Some(vec!["idx".to_string(), "timestamp".to_string()]),
->>>>>>> 334c3a5b
                 ..Default::default()
             },
             endpoint: String::from("https://example.com"),
